--- conflicted
+++ resolved
@@ -7,7 +7,7 @@
 from typing import Iterator, Any
 
 # Queue status
-class Status(enum.IntEnum):
+class Status(enum.Enum):
     """
     Status codes for `FinishableQueue`
     """
@@ -46,14 +46,8 @@
             try:
                 current_element = self.__queue.get(timeout=timeout)
 
-<<<<<<< HEAD
-                if (current_element is Status.FINISHED
-                        or current_element is Status.ERROR):
-                    self.__status = current_element
-=======
                 if current_element is Status.FINISHED:
                     self.__status = Status.FINISHED
->>>>>>> 91d1b65c
                 else:
                     if isinstance(current_element, BaseException):
                         self.__status = Status.ERROR
